--- conflicted
+++ resolved
@@ -304,7 +304,7 @@
     with safe_load('default groups'):
         default_class_namespace('ophyd.PositionerBase', 'motors', cache)
         default_class_namespace('Slits', 'slits', cache)
-<<<<<<< HEAD
+        default_class_namespace('pcdsdaq.ami.AmiDet', 'detectors', cache)
 
         # Hotfix/disabled until we fix issues here
         # Tree namespace can cause havoc and break top-level devices
@@ -315,15 +315,6 @@
         #     for name, space in tree.__dict__.items():
         #         if count_ns_leaves(space) > 1:
         #             cache(**{name: space})
-=======
-        default_class_namespace('pcdsdaq.ami.AmiDet', 'detectors', cache)
-        if hutch is not None:
-            tree = tree_namespace(scope='hutch_python.db')
-            # Prune meta, remove branches with only one object
-            for name, space in tree.__dict__.items():
-                if count_ns_leaves(space) > 1:
-                    cache(**{name: space})
->>>>>>> f77963d3
 
         all_objs = copy(cache.objs)
         cache(a=all_objs, all_objects=all_objs)
