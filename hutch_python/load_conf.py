"""
This module is responsible for reading and interpreting the ``conf.yml`` file.
The file's specification can be found on the `yaml_files` page.
"""
import logging
from copy import copy
from pathlib import Path
from socket import gethostname
from types import SimpleNamespace

from . import mpl_config  # noqa: F401

import yaml
from archapp.interactive import EpicsArchive
from bluesky import RunEngine
from bluesky.callbacks.best_effort import BestEffortCallback
from bluesky.callbacks.core import LiveTable
from bluesky.callbacks.mpl_plotting import initialize_qt_teleporter
from elog import HutchELog
from pcdsdaq.daq import Daq
from pcdsdaq.scan_vars import ScanVars
from pcdsdevices.interface import setup_preset_paths

from . import calc_defaults, plan_defaults, sim
from .cache import LoadCache
from .cam_load import read_camviewer_cfg
from .constants import CAMVIEWER_CFG, VALID_KEYS
from .exp_load import get_exp_objs
from .happi import get_happi_objs, get_lightpath
from .lcls import global_devices
from .namespace import class_namespace
from .qs_load import get_qs_objs
from .user_load import get_user_objs
from .utils import get_current_experiment, hutch_banner, safe_load

logger = logging.getLogger(__name__)


def load(cfg=None, args=None):
    """
    Read the config file and convert the yaml format into a ``dict``.

    This method:

    - Finds the hutch's launch directory
    - Modify the conf if specified by args
      - ``exp`` is an override for the experiment key
    - Loads the hutch's objects by calling `load_conf.load_conf`

    Parameters
    ----------
    cfg: ``str``, optional
        Path to the ``conf.yml`` file.
        If this is missing, we'll end up with a very empty environment.

    args: ``Namespace``, optional
        All of the arguments from the cli.

    Returns
    -------
    objs: ``dict{str: object}``
        All objects defined by ``conf.yml``. The strings are the names
        that will be accessible in the global namespace.
    """
    if cfg is None:
        conf = {}
        hutch_dir = None
    else:
        with open(cfg, 'r') as f:
            conf = yaml.safe_load(f)
        conf_path = Path(cfg)
        hutch_dir = conf_path.parent

    if args is not None and args.exp is not None:
        logger.debug('forcing experiment=%s', args.exp)
        conf['experiment'] = args.exp

    return load_conf(conf, hutch_dir=hutch_dir)


def load_conf(conf, hutch_dir=None):
    """
    Step through the object loading procedure, given a configuration.

    The procedure is:

    - Check the configuration for errors
    - Display the banner by calling `hutch_banner`
    - Use ``hutch`` key to create ``hutch.db`` importable namespace to
      stash the objects. This will be literally ``hutch.db`` if hutch is
      not provided, or the hutch name e.g. ``mfx.db``.
    - Create a ``RunEngine``, ``RE``
    - Import ``plan_defaults`` and include as ``p``, ``plans``
    - Create a ``daq`` object with ``RE`` registered.
    - Create a ``scan_pvs`` object, and ``enable`` it.
    - Use ``hutch`` and ``daq_platform`` keys to create the ``elog`` object
      and configure it to match the correct experiment.
    - Use ``db`` key to load devices from the ``happi`` beamline database
      and create a ``hutch_beampath`` object from ``lightpath``
    - Use ``hutch`` key to load detector objects from the ``camviewer``
      configuration file.
    - Use ``experiment`` key to select the current experiment

        - If ``experiment`` was missing, autoselect experiment using
          ``hutch`` key

    - Use current experiment to load experiment objects from questionnaire
    - Use ``load`` key to bring up the user's ``beamline`` modules
    - Use current experiment to load experiment file

    If a conf key is missing, we'll note it in a ``logger.info`` message.
    If an extra conf entry is found, we'll note it in a ``logger.warning``
    message.
    If an automatically selected file is missing, we'll note it in a
    ``logger.info`` message.
    All other errors will be noted in a logger.error message.

    Parameters
    ----------
    conf: ``dict``
        ``dict`` interpretation of the original yaml file

    hutch_dir: ``Path`` or ``str``, optional
        ``Path`` object that points to the hutch's launch directory. This is
        the directory that includes the ``experiments`` directory and a
        hutchname directory e.g. ``mfx``
        If this is missing, we'll be unable to write the ``db.txt`` file,
        do relative filepath database selection for ``happi``,
        or establish a preset positions directory.

    Returns
    ------
    objs: ``dict{str: object}``
        See the return value of `load`
    """
    # Warn user about excess config entries
    for key in conf:
        if key not in VALID_KEYS:
            txt = ('Found %s in configuration, but this is not a valid key. '
                   'The valid keys are %s')
            logger.warning(txt, key, VALID_KEYS)

    # Grab configurations from dict, set defaults, show missing
    try:
        hutch = conf['hutch']
        if isinstance(hutch, str):
            hutch = hutch.lower()
        else:
            logger.error('Invalid hutch conf %s, must be string.', hutch)
            hutch = None
    except KeyError:
        hutch = None
        logger.info(('Missing hutch from conf. Will skip elog '
                     'and cameras.'))

    # Display the banner
    if hutch is None:
        hutch_banner()
    else:
        hutch_banner(hutch)

    try:
        db = conf['db']
        if isinstance(db, str):
            if db[0] == '/':
                db = Path(db)
            else:
                db = Path(hutch_dir) / db
        else:
            logger.error('Invalid db conf %s, must be string.', db)
            db = None
    except KeyError:
        db = None
        logger.info(('Missing db from conf. Will skip loading from shared '
                     'database.'))
    try:
        load = conf['load']
        if not isinstance(load, (str, list)):
            logger.error('Invalid load conf %s, must be string or list', load)
            load = None
    except KeyError:
        load = None
        logger.info('Missing load from conf. Will skip loading hutch files.')

    try:
        experiment = conf['experiment']
        if not isinstance(experiment, str):
            logger.error('Invalid experiment selection %s, must be a string '
                         'matching the elog experiment name.', experiment)
            experiment = None
    except KeyError:
        experiment = None
        if hutch is None:
            logger.info(('Missing hutch and experiment from conf. Will not '
                         'load objects from questionnaire or experiment '
                         'file.'))

    try:
        # This is an internal variable here for note-keeping. The ELog uses
        # this to determine if we are in the secondary or primary DAQ mode
        default_platform = True
        platform_info = conf['daq_platform']
        hostname = gethostname()
        try:
            daq_platform = platform_info[hostname]
            logger.info('Selected %s daq platform: %s',
                        hostname, daq_platform)
            default_platform = False
        except KeyError:
            daq_platform = platform_info['default']
            logger.info('Selected default %s daq platform: %s',
                        hutch, daq_platform)
    except KeyError:
        daq_platform = 0
        logger.info('Selected default hutch-python daq platform: 0')

    # Make cache namespace
    cache = LoadCache((hutch or 'hutch') + '.db', hutch_dir=hutch_dir)

    # Make RunEngine
    with safe_load('run engine'):
        RE = RunEngine({})
        initialize_qt_teleporter()
        bec = BestEffortCallback()
        RE.subscribe(bec)
<<<<<<< HEAD
        cache(RE=RE, bec=bec)
=======
        # Enable scientific notation for big/small numbers in LiveTable
        LiveTable._FMT_MAP['number'] = 'g'
        cache(RE=RE)
>>>>>>> 93dba66b

    # Collect Plans
    with safe_load('bluesky plans'):
        cache(bp=plan_defaults.plans)
        cache(bps=plan_defaults.plan_stubs)
        cache(bpp=plan_defaults.preprocessors)

    # Inline calculations
    with safe_load('calc utils'):
        cache(calc=calc_defaults.calc_namespace)

    # Daq
    with safe_load('daq'):
        cache(daq=Daq(RE=RE, hutch_name=hutch))

    # Scan PVs
    if hutch is not None:
        with safe_load('scan_pvs'):
            scan_pvs = ScanVars('{}:SCAN'.format(hutch.upper()),
                                name='scan_pvs', RE=RE)
            scan_pvs.enable()
            cache(scan_pvs=scan_pvs)

    # Elog
    if hutch is not None:
        with safe_load('elog'):
            # Use the fact if we we used the default_platform or not to decide
            # whether we are in a specialty station or not
            if default_platform:
                logger.debug("Using primary experiment ELog")
                kwargs = dict()
            else:
                logger.info("Configuring ELog to post to secondary experiment")
                kwargs = {'station': '1'}
            cache(elog=HutchELog.from_conf(hutch.upper(), **kwargs))

    # Shared global devices for LCLS
    with safe_load('lcls PVs'):
        cache(**global_devices())

    # Happi db and Lightpath
    if db is not None:
        with safe_load('database'):
            happi_objs = get_happi_objs(db, hutch)
            cache(**happi_objs)
            bp = get_lightpath(db, hutch)
            if bp.devices:
                cache(**{"{}_beampath".format(hutch.lower()): bp})

    # ArchApp
    with safe_load('archapp'):
        cache(archive=EpicsArchive())

    # Camviewer
    if hutch is not None:
        with safe_load('camviewer config'):
            objs = read_camviewer_cfg(CAMVIEWER_CFG.format(hutch))
            cache(camviewer=SimpleNamespace(**objs))

    # Simulated hardware
    with safe_load('simulated hardware'):
        cache(sim=sim.get_hw())

    # Auto select experiment if we need to
    if experiment is None:
        if hutch is not None:
            try:
                # xpplp1216
                experiment = get_current_experiment(hutch)
                logger.info('Selected active experiment %s', experiment)
            except Exception:
                err = 'Failed to select experiment automatically'
                logger.error(err)
                logger.debug(err, exc_info=True)

    # Process experiment name a bit
    if experiment is not None:
        if hutch in experiment:
            full_expname = experiment
            raw_expname = experiment.replace(hutch, '', 1)
        else:
            full_expname = hutch + experiment
            raw_expname = experiment

    # Load questionnaire
    if experiment is not None:
        qs_objs = get_qs_objs(full_expname)
        cache(**qs_objs)

    # Load user/beamline files
    if load is not None:
        load_objs = get_user_objs(load)
        cache(**load_objs)

    # Load experiment file
    if experiment is not None:
        user = get_exp_objs(raw_expname)
        for name, obj in qs_objs.items():
            setattr(user, name, obj)
        cache(x=user, user=user)

    # Default namespaces
    with safe_load('default groups'):
        default_class_namespace('ophyd.PositionerBase', 'motors', cache)
        default_class_namespace('Slits', 'slits', cache)
        default_class_namespace('pcdsdaq.ami.AmiDet', 'detectors', cache)

        # Hotfix/disabled until we fix issues here
        # Tree namespace can cause havoc and break top-level devices
        #
        # if hutch is not None:
        #     tree = tree_namespace(scope='hutch_python.db')
        #     # Prune meta, remove branches with only one object
        #     for name, space in tree.__dict__.items():
        #         if count_ns_leaves(space) > 1:
        #             cache(**{name: space})

        all_objs = copy(cache.objs)
        cache(a=all_objs, all_objects=all_objs)

    # Install Presets
    if hutch_dir is not None:
        with safe_load('position presets'):
            presets_dir = Path(hutch_dir) / 'presets'
            beamline_presets = presets_dir / 'beamline'
            preset_paths = [presets_dir, beamline_presets]
            if experiment is not None:
                experiment_presets = presets_dir / raw_expname
                preset_paths.append(experiment_presets)
            for path in preset_paths:
                if not path.exists():
                    path.mkdir()
                    path.chmod(0o777)
            if experiment is None:
                setup_preset_paths(hutch=beamline_presets)
            else:
                setup_preset_paths(hutch=beamline_presets,
                                   exp=experiment_presets)

    # Write db.txt info file to the user's module
    try:
        cache.write_file()
    except OSError:
        logger.warning('No permissions to write db.txt file')

    return cache.objs.__dict__


def default_class_namespace(cls, name, cache):
    """
    Create a class namespace and add it to the cache.

    This is an internal utility function for `load_conf.load_conf` that creates
    an `IterableNamespace`, names it, gives it a shortened name, and then
    registers both names to the `LoadCache` if the namespace isn't empty.

    Parameters
    ----------
    cls: ``type`` or ``str``
        The class to use for the namespace

    name: ``str``
        The name of the namespace

    cache: `LoadCache`
    """
    objs = class_namespace(cls, scope='hutch_python.db')
    if len(objs) > 0:
        cache(**{name: objs, name[0]: objs})<|MERGE_RESOLUTION|>--- conflicted
+++ resolved
@@ -223,13 +223,9 @@
         initialize_qt_teleporter()
         bec = BestEffortCallback()
         RE.subscribe(bec)
-<<<<<<< HEAD
-        cache(RE=RE, bec=bec)
-=======
         # Enable scientific notation for big/small numbers in LiveTable
         LiveTable._FMT_MAP['number'] = 'g'
-        cache(RE=RE)
->>>>>>> 93dba66b
+        cache(RE=RE, bec=bec)
 
     # Collect Plans
     with safe_load('bluesky plans'):
